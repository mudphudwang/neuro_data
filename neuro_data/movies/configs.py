--- conflicted
+++ resolved
@@ -310,11 +310,8 @@
                         gap = durations[selection].sum() - key['seconds']
                         if gap != 0:
                             log.warning('{gap}s gap between requested stimulus length and actual stimulus length.'.format(gap=gap))
-<<<<<<< HEAD
                         log.info('Using {} trials'.format((total_duration <= key['seconds']).sum()))
-=======
                         log.info('Using {} trials'.format((total_duration <= key['seconds'])).sum())
->>>>>>> 19d68f31
                         log.info('Replacing ' + loader.sampler.__class__.__name__ + ' with RandomSubsetSampler')
                         Loader = loader.__class__
                         loaders[rok] = Loader(loader.dataset, sampler=SubsetRandomSampler(idx[selection]))
